import os
from dotenv import load_dotenv

# Load environment variables from config.env
load_dotenv('config.env')

class Config:
    """Configuration class for the Okama Finance Bot"""
    
    # Telegram Bot Configuration
    TELEGRAM_BOT_TOKEN = os.getenv('TELEGRAM_BOT_TOKEN')
    BOT_USERNAME = os.getenv('BOT_USERNAME', 'okama_finance_bot')

    ADMIN_USER_ID = os.getenv('ADMIN_USER_ID')
    
    # YandexGPT Configuration
    YANDEX_API_KEY = os.getenv('YANDEX_API_KEY')
    YANDEX_FOLDER_ID = os.getenv('YANDEX_FOLDER_ID')
    
    # Okama Configuration
    OKAMA_API_KEY = os.getenv('OKAMA_API_KEY')
    
    # Tushare Configuration
    TUSHARE_API_KEY = os.getenv('TUSHARE_API_KEY')
    
    # Bot Settings
    MAX_MESSAGE_LENGTH = 4096
    MAX_CAPTION_LENGTH = 1024
    
    # Support Configuration
    SUPPORT_GROUP_ID = os.getenv('SUPPORT_GROUP_ID', '-1003121714572')
    SUPPORT_THREAD_ID = os.getenv('SUPPORT_THREAD_ID')  # Optional thread ID
    
<<<<<<< HEAD
    # Botality Analytics Configuration
    BOTALITY_TOKEN = os.getenv('BOTALITY_TOKEN')
    
=======
>>>>>>> 33d54023
    # Chart Style Configuration
    CHART_STYLE = os.getenv('CHART_STYLE', 'nordic')  # 'nordic' (единственный доступный стиль)
    
    # Supported Commands
    SUPPORTED_COMMANDS = {
        '/start': 'Start the bot and get help',
        '/support': 'Send support request to administrators',
        '/info': 'Show detailed information about an asset',
        '/price': 'Show current price for an asset',
        '/dividends': 'Show dividend history for an asset',
        '/chat': 'Chat with YandexGPT about finance',
        '/testai': 'Test YandexGPT integration'
    }
    
    @classmethod
    def validate(cls):
        """Validate that all required configuration is present"""
        missing = []
        
        if not cls.TELEGRAM_BOT_TOKEN:
            missing.append('TELEGRAM_BOT_TOKEN')
        if not cls.YANDEX_API_KEY:
            missing.append('YANDEX_API_KEY')
        if not cls.YANDEX_FOLDER_ID:
            missing.append('YANDEX_FOLDER_ID')
            
        if missing:
            raise ValueError(f"Missing required configuration: {', '.join(missing)}")
        
        return True<|MERGE_RESOLUTION|>--- conflicted
+++ resolved
@@ -31,12 +31,10 @@
     SUPPORT_GROUP_ID = os.getenv('SUPPORT_GROUP_ID', '-1003121714572')
     SUPPORT_THREAD_ID = os.getenv('SUPPORT_THREAD_ID')  # Optional thread ID
     
-<<<<<<< HEAD
+
     # Botality Analytics Configuration
     BOTALITY_TOKEN = os.getenv('BOTALITY_TOKEN')
-    
-=======
->>>>>>> 33d54023
+
     # Chart Style Configuration
     CHART_STYLE = os.getenv('CHART_STYLE', 'nordic')  # 'nordic' (единственный доступный стиль)
     
